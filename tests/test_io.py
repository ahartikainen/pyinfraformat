--- conflicted
+++ resolved
@@ -127,7 +127,13 @@
             os.remove(output_path)
             assert not os.path.exists(output_path)
 
-<<<<<<< HEAD
+            with StringIO() as output_io:
+                output_io.seek(0)
+                holes.to_infraformat(output_io)
+                output_io.seek(0)
+                assert len(output_io.read())
+
+
 def test_set_logger():
     pif.set_logger_level(10)
     pif.log_to_file("test_log.log")
@@ -135,11 +141,4 @@
         holes = from_infraformat(path)
     with open("test_log.log") as f:
         length = len(f.read())
-    assert length > 0
-=======
-            with StringIO() as output_io:
-                output_io.seek(0)
-                holes.to_infraformat(output_io)
-                output_io.seek(0)
-                assert len(output_io.read())
->>>>>>> 0fd3caf4
+    assert length > 0                