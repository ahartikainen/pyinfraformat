--- conflicted
+++ resolved
@@ -183,11 +183,7 @@
     width = 300
     height = 300
     for i, hole in enumerate(holes_filtered):
-<<<<<<< HEAD
-        y, x = [hole.header.XY["X"], hole.header.XY["Y"]]
-=======
         x, y = [hole.header.XY["X"], hole.header.XY["Y"]]
->>>>>>> de353b15
         x, y = to_lanlot(x, y, input_epsg)
         key = hole.header["TT"]["Survey abbreviation"]
         if render_holes:
