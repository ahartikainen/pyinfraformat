"""Core function for pyinfraformat."""
from datetime import datetime
from gc import collect
import logging
import os
import numpy as np
import pandas as pd

from ..plots.holes import plot_hole
from ..exceptions import FileExtensionMissingError

logger = logging.getLogger("pyinfraformat")

__all__ = ["Holes"]


class Holes:
    """Container for multiple infraformat hole information."""

    def __init__(self, holes=None, lowmemory=False):
        """Container for multiple infraformat hole information.

        Parameters
        ----------
        holes : list
            list of infraformat hole information
        lowmemory : bool, optional
            Create Pandas DataFrame one by one minimizing memory use.
        """
        if holes is None:
            holes = []
        self.holes = holes
        self._lowmemory = lowmemory
        self.n = None

    def add_holes(self, holes):
        """Add list of holes to class."""
        self.holes.extend(holes)

    def __str__(self):
        msg = "Infraformat Holes -object:\n  Total of {n} holes".format(n=len(self.holes))
        value_counts = self.value_counts()
        if self.holes:
            max_length = max([len(str(values)) for values in value_counts.values()]) + 1
            counts = "\n".join(
                "    - {key:.<10}{value:.>6}".format(
                    key="{} ".format(key),
                    value=("{:>" + "{}".format(max_length) + "}").format(value),
                )
                for key, value in value_counts.items()
            )
            msg = "\n".join((msg, counts))
        return msg

    def __repr__(self):
        return self.__str__()

    def __getitem__(self, index):
        return self.holes[index]

    def __iter__(self):
        self.n = 0
        return self

    def __next__(self):
        if self.n < len(self.holes):
            result = self.holes[self.n]
            self.n += 1
            return result
        else:
            raise StopIteration

    def __add__(self, other):
        return Holes(self.holes + other.holes)

    def __len__(self):
        return len(self.holes)

    def filter_holes(self, *, bbox=None, hole_type=None, start=None, end=None, fmt=None, **kwargs):
        """Filter holes.

        Parameters
        ----------
        bbox : tuple
            left, right, bottom, top
        hole_type : str
        start : str
            Date string. Recommended format is yyyy-mm-dd.
            Value is passed to `pandas.to_datetime`.
        end : str
            Date string. Recommended format is yyyy-mm-dd.
            Value is passed to `pandas.to_datetime`.
        fmt : str
            Custom date string format for `start` and `end`.
            Value is passed for `datetime.strptime`.
            See https://docs.python.org/3.7/library/datetime.html#strftime-and-strptime-behavior

        Returns
        -------
        list
            Filtered holes.

        Examples
        --------
        filtered_holes = holes_object.filter_holes(
             bbox=(24,25,60,61)
        )

        filtered_holes = holes_object.filter_holes(
            hole_type=["PO"]
        )

        filtered_holes = holes_object.filter_holes(
            start="2015-05-15", end="2016-08-06"
        )

        filtered_holes = holes_object.filter_holes(
            start="05/15/15", end="08/06/16", fmt="%x"
        )

        Return types are from:
            _filter_coordinates(bbox, **kwargs)
            _filter_type(hole_type, **kwargs)
            _filter_date(start=None, end=None, fmt=None, **kwargs)
        """
        filtered_holes = self.holes
        if bbox is not None:
            filtered_holes = self._filter_coordinates(filtered_holes, bbox, **kwargs)
        if hole_type is not None:
            filtered_holes = self._filter_type(filtered_holes, hole_type, **kwargs)
        if start is not None and end is not None:
            filtered_holes = self._filter_date(filtered_holes, start, end, fmt=fmt, **kwargs)
        return filtered_holes

    def _filter_coordinates(self, holes, bbox):
        """Filter object by coordinates."""
        if bbox is None:
            return Holes(holes)
        xmin, xmax, ymin, ymax = bbox
        filtered_holes = []
        for hole in holes:
            if not (
                hasattr(hole.header, "XY")
                and "X" in hole.header.XY.keys()
                and "Y" in hole.header.XY.keys()
            ):
                continue
            if (
                hole.header.XY["X"] >= xmin
                and hole.header.XY["X"] <= xmax
                and hole.header.XY["Y"] >= ymin
                and hole.header.XY["Y"] <= ymax
            ):
                filtered_holes.append(hole)
        return Holes(filtered_holes)

    def _filter_type(self, holes, hole_type):
        """Filter object by survey abbreviation (type)."""
        if hole_type is None:
            Holes(holes)
        filtered_holes = []
        if isinstance(hole_type, str):
            hole_type = [hole_type]
        for hole in holes:
            if (
                hasattr(hole.header, "TT")
                and ("Survey abbreviation" in hole.header.TT)
                and any(item == hole.header.TT["Survey abbreviation"] for item in hole_type)
            ):
                filtered_holes.append(hole)
        return Holes(filtered_holes)

    def _filter_date(self, holes, start=None, end=None, fmt=None):
        """Filter object by datetime."""
        if start is None and end is None:
            return Holes(holes)

        if isinstance(start, str) and fmt is None:
            start = pd.to_datetime(start)
        elif isinstance(start, str) and fmt is not None:
            start = datetime.strptime(start, fmt)

        if isinstance(end, str) and fmt is None:
            end = pd.to_datetime(end)
        elif isinstance(end, str) and fmt is not None:
            end = datetime.strptime(end, fmt)

        filtered_holes = []
        for hole in holes:
            date = hole.header.date
            if pd.isnull(date):
                continue
            if isinstance(date, str):
                continue
            sbool = (date >= start) if start is not None else True
            ebool = (date <= end) if end is not None else True
            if sbool and ebool:
                filtered_holes.append(hole)
        return Holes(filtered_holes)

    def value_counts(self):
        """Count for each subgroup."""
        counts = {}
        for hole in self.holes:
            if hasattr(hole.header, "TT") and ("Survey abbreviation" in hole.header.TT):
                value = hole.header.TT["Survey abbreviation"]
                if value not in counts:
                    counts[value] = 0
                counts[value] += 1
            else:
                if "Missing survey abbreviation" not in counts:
                    counts["Missing survey abbreviation"] = 0
                counts["Missing survey abbreviation"] += 1
        return counts

    def drop_duplicates(self):
        """Check if hole headers/datas are unique; drop duplicates."""
        raise NotImplementedError

    @property
    def dataframe(self):
        """Create pandas.DataFrame."""
        return self._get_dataframe()

    # pylint: disable=protected-access, attribute-defined-outside-init
    def _get_dataframe(self):
        """Build and combine DataFrame."""
        if not self.holes:
            return pd.DataFrame()
        elif self._lowmemory:
            tmp_df = pd.DataFrame()
            for hole in self.holes:
                hole_df = hole._get_dataframe(update=True).copy()
                tmp_df = pd.concat((tmp_df, hole_df), axis=0, sort=False)
                del hole._dataframe, hole_df
                collect()
            self._dataframe = tmp_df
        else:
            df_list = [hole._get_dataframe(update=True) for hole in self.holes]
            self._dataframe = pd.concat(df_list, axis=0, sort=False)
        collect()
        return self._dataframe

    def to_csv(self, path, **kwargs):
        """Save data in table format to CSV.

        Paramaters
        ----------
        path : str
        kwargs
            Passed to `pandas.DataFrame.to_csv` function.
        """
        _, ext = os.path.splitext(path)
        if ext not in (".txt", ".csv"):
            msg = "Found extension {}, use '.csv' or '.txt'.".format(path)
            logger.critical(msg)
            raise FileExtensionMissingError(msg)
        with open(path, "w") as f:
            self.dataframe.to_csv(f, **kwargs)

    def to_excel(self, path, **kwargs):
        """Save data in table format to Excel.

        Paramaters
        ----------
        path : str
        kwargs
            Passed to `pandas.DataFrame.to_csv` function.
        """
        _, ext = os.path.splitext(path)
        if ext not in (".xlsx", ".xls"):
            msg = "ext not in ('.xlsx', '.xls'): {}".format(path)
            logger.critical(msg)
            raise FileExtensionMissingError(msg)
        with pd.ExcelWriter(path) as writer:  # pylint: disable=abstract-class-instantiated
            self.dataframe.to_excel(writer, **kwargs)

    def to_infraformat(self, path, split=False, namelist=None):
        """Save data in infraformat.

        Parameters
        ----------
        path : str
            path to save data
        split : bool, optional
            save in invidual files
        namelist : list, optional
            filenames for each file
            valid only if split is True
        """
        from .io import to_infraformat  # pylint: disable=cyclic-import

        if split:
            use_format = False
            if namelist is None:
                if not "{}" in path:
                    msg = "Use either a {} or a namelist for filenames"
                    logger.critical(msg)
                    raise ValueError(msg)
                use_format = True
            else:
                assert len(namelist) == len(self.holes)
            for i, hole in self.holes:
                if use_format:
                    path_ = path.format(i)
                else:
                    path_ = namelist[i]
                to_infraformat([hole], path_)
        else:
            to_infraformat(self.holes, path)

<<<<<<< HEAD
    def plot_map(self, render_holes=True):
        """Plot a leaflet map from holes with popup hole plots.

        Parameters
        ----------
        render_holes : bool
            Render popup diagrams for holes

        Returns
        -------
        map_fig : folium map object
        """

        from ..plots.maps import plot_map as _plot_map

        return _plot_map(self, render_holes)
=======
    def project(self, output="EPSG:4326", check="Finland", output_height=False):
        """Transform holes -objects coordinates.

        Creates deepcopy of holes and drops invalid holes. Warns into logger.

        Parameters
        ----------
        output : str
            ESPG code, 'EPSG:XXXX' or name of the coordinate system. Check get_epsg_systems()
            for possible values.
        check : str
            Check if points are inside area. Raises warning into logger.
            Possible values: 'Finland', 'Estonia', False
        output_height : str
            output height system. Possible values N43, N60, N2000 and False.
            False for no height system change or checks.

        Returns
        -------
        holes : Holes -object
            Copy of holes with coordinates and height transformed

        Examples
        --------
        holes_gk25 = holes.project(output="GK25", check="Finland", output_height="N2000")
        """
        from ..core.coord_utils import project_holes

        return project_holes(self, output, check, output_height)
>>>>>>> de353b15


class Hole:
    """Class to hold Hole information."""

    def __init__(self):
        self.fileheader = FileHeader()
        self.header = Header()
        self.inline_comment = InlineComment()
        self.survey = Survey()
        self._illegal = Illegal()

    def __str__(self):
        from pprint import pformat

        msg = pformat(self.header.__dict__)
        return "Infraformat Hole -object:\n  {}".format(msg)

    def __repr__(self):
        return self.__str__()

    def add_fileheader(self, key, fileheader):
        """Add fileheader to object."""
        self.fileheader.add(key, fileheader)

    def add_header(self, key, header):
        """Add header to object."""
        self.header.add(key, header)

    def add_inline_comment(self, key, comment):
        """Add inline comment to object."""
        self.inline_comment.add(key, comment)

    def add_survey(self, survey):
        """Add survey information to object."""
        self.survey.add(survey)

    def _add_illegal(self, illegal):
        """Add illegal lines to object."""
        self._illegal.add(illegal)

    @property
    def dataframe(self):
        """Create pandas.DataFrame."""
        return self._get_dataframe(update=False)

    def _get_dataframe(self, update=False):
        """Get pandas.DataFrame object.

        Creates a new pandas.DataFrame if it doesn't exists of update is True

        Paramaters
        ----------
        update : None or bool, optional, default None
            None
                Return earlier pandas.DataFrame if it exists and adds automatically new data
            False
                Return earlier pandas.DataFrame if it exists
            True
                Calculate a new pandas.DataFrame
        """
        if hasattr(self, "_dataframe") and not update:
            if not self._dataframe.empty:  # pylint: disable=access-member-before-definition
                return self._dataframe  # pylint: disable=access-member-before-definition

        dict_list = self.survey.data
        if not dict_list:
            msg = "No data in Hole object. Header: {}".format(self.__str__())
            logger.warning(msg)
            return pd.DataFrame()
        self._dataframe = pd.DataFrame(dict_list)  # pylint: disable=attribute-defined-outside-init
        self._dataframe.columns = ["data_{}".format(col) for col in self._dataframe.columns]
        if not self._dataframe.empty:
            self._dataframe.loc[0, self._dataframe.columns] = np.nan
        for key in self.header.keys:
            self._dataframe.loc[:, "Date"] = self.header.date
            for key_, item in getattr(self.header, key).items():
                self._dataframe.loc[:, "header_{}_{}".format(key, key_)] = item
        for key in self.fileheader.keys:
            for key_, item in getattr(self.fileheader, key).items():
                self._dataframe.loc[:, "fileheader_{}_{}".format(key, key_)] = item

        return self._dataframe

    def plot(self, backend="matplotlib"):
        """Plot a diagram of a sounding with matplotlib.

        Parameters
        ----------
        backend : str
            Backend to plot with
            possible values 'mpld3' and 'matplotlib'

        Returns
        -------
        figure : matplotlib figure or mpld3 html
        """
        return plot_hole(self, backend)


class FileHeader:
    """Class to hold file header information."""

    def __init__(self):
        self.keys = set()

    def add(self, key, values):
        """Add member to class."""
        setattr(self, key, values)
        self.keys.add(key)

    def __str__(self):
        msg = "FileHeader object - Fileheader contains {} items".format(len(self.keys))
        return msg

    def __repr__(self):
        return self.__str__()

    def __getitem__(self, attr):
        if attr in self.keys:
            return getattr(self, attr)
        else:
            raise TypeError("Attribute not found: {}".format(attr))


class Header:
    """Class to hold header information."""

    def __init__(self):
        self.keys = set()
        self.date = pd.NaT

    def add(self, key, values):
        """Add header items to object."""
        if key == "XY" and ("Date" in values):
            try:
                if len(values["Date"]) == 6:
                    date = datetime.strptime(values["Date"], "%d%m%y")
                elif len(values["Date"]) == 8:
                    date = datetime.strptime(values["Date"], "%d%m%Y")
                else:
                    date = pd.to_datetime(values["Date"])
            except ValueError:
                date = pd.NaT
            self.date = date
        setattr(self, key, values)
        self.keys.add(key)

    def __getitem__(self, attr):
        if attr in self.keys:
            return getattr(self, attr)
        else:
            raise TypeError("Attribute not found: {}".format(attr))


class InlineComment:
    """Class to inline comments."""

    def __init__(self):
        self.data = list()

    def add(self, key, values):
        """Add inline comments to object."""
        self.data.append((key, values))

    def __getitem__(self, attr):
        return self.data[attr]


class Survey:
    """Class to survey information."""

    def __init__(self):
        self.data = list()

    def add(self, values):
        """Add survey information to object."""
        self.data.append(values)

    def __getitem__(self, attr):
        return self.data[attr]


class Illegal:
    """Class to contain illegal lines."""

    def __init__(self):
        self.data = list()

    def add(self, values):
        """Add illegal lines to object."""
        self.data.append(values)

    def __getitem__(self, attr):
        return self.data[attr]<|MERGE_RESOLUTION|>--- conflicted
+++ resolved
@@ -309,7 +309,6 @@
         else:
             to_infraformat(self.holes, path)
 
-<<<<<<< HEAD
     def plot_map(self, render_holes=True):
         """Plot a leaflet map from holes with popup hole plots.
 
@@ -326,7 +325,7 @@
         from ..plots.maps import plot_map as _plot_map
 
         return _plot_map(self, render_holes)
-=======
+
     def project(self, output="EPSG:4326", check="Finland", output_height=False):
         """Transform holes -objects coordinates.
 
@@ -356,7 +355,6 @@
         from ..core.coord_utils import project_holes
 
         return project_holes(self, output, check, output_height)
->>>>>>> de353b15
 
 
 class Hole:
